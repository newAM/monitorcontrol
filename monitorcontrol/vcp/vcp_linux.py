from .vcp_abc import VCP, VCPIOError, VCPPermissionError
from types import TracebackType
from typing import List, Optional, Tuple, Type
import os
import struct
import sys
import time
import logging

# hide the Linux code from Windows CI coverage
if sys.platform.startswith("linux"):
    import fcntl
    import pyudev


class LinuxVCP(VCP):
    """
    Linux API access to a monitor's virtual control panel.

    References:
        https://github.com/Informatic/python-ddcci
        https://github.com/siemer/ddcci/
    """

    GET_VCP_HEADER_LENGTH = 2  # header packet length
    PROTOCOL_FLAG = 0x80  # protocol flag is bit 7 of the length byte

    # VCP commands
    GET_VCP_CMD = 0x01  # get VCP feature command
    GET_VCP_REPLY = 0x02  # get VCP feature reply code
    SET_VCP_CMD = 0x03  # set VCP feature command
    GET_VCP_CAPS_CMD = 0xF3  # Capabilities Request command
    GET_VCP_CAPS_REPLY = 0xE3  # Capabilities Request reply

    # timeouts
    GET_VCP_TIMEOUT = 0.04  # at least 40ms per the DDCCI specification
    CMD_RATE = 0.05  # at least 50ms between messages

    # addresses
    DDCCI_ADDR = 0x37  # DDC-CI command address on the I2C bus
    HOST_ADDRESS = 0x51  # virtual I2C slave address of the host
    I2C_SLAVE = 0x0703  # I2C bus slave address

    GET_VCP_RESULT_CODES = {
        0: "No Error",
        1: "Unsupported VCP code",
    }

    CHECKSUM_ERRORS: str = "ignore"

    def __init__(self, bus_number: int):
        """
        Args:
            bus_number: I2C bus number.
        """
        self.logger = logging.getLogger(__name__)
        self.bus_number = bus_number
        self.fd: Optional[str] = None
        self.fp = None
        # time of last feature set call
        self.last_set: Optional[float] = None

    def __enter__(self):
        try:
            self.fp = f"/dev/i2c-{self.bus_number}"
            self.fd = os.open(self.fp, os.O_RDWR)
            fcntl.ioctl(self.fd, self.I2C_SLAVE, self.DDCCI_ADDR)
            self.read_bytes(1)
        except PermissionError as e:
            raise VCPPermissionError(f"permission error for {self.fp}") from e
        except OSError as e:
            raise VCPIOError(f"unable to open VCP at {self.fp}") from e
        return self

    def __exit__(
        self,
        exception_type: Optional[Type[BaseException]],
        exception_value: Optional[BaseException],
        exception_traceback: Optional[TracebackType],
    ) -> Optional[bool]:
        try:
            os.close(self.fd)
        except OSError as e:
            raise VCPIOError("unable to close descriptor") from e
        self.fd = None

        return False

    def set_vcp_feature(self, code: int, value: int):
        """
        Sets the value of a feature on the virtual control panel.

        Args:
            code: feature code
            value: feature value

        Raises:
            VCPIOError: failed to set VCP feature
        """
        self.rate_limt()

        # transmission data
        data = bytearray()
        data.append(self.SET_VCP_CMD)
        data.append(code)
        low_byte, high_byte = struct.pack("H", value)
        data.append(high_byte)
        data.append(low_byte)

        # add headers and footers
        data.insert(0, (len(data) | self.PROTOCOL_FLAG))
        data.insert(0, self.HOST_ADDRESS)
        data.append(
            self.get_checksum(bytearray([self.DDCCI_ADDR << 1]) + data)
        )

        # write data
        self.logger.debug("data=" + " ".join([f"{x:02X}" for x in data]))
        self.write_bytes(data)

        # store time of last set VCP
        self.last_set = time.time()

    def get_vcp_feature(self, code: int) -> Tuple[int, int]:
        """
        Gets the value of a feature from the virtual control panel.

        Args:
            code: Feature code.

        Returns:
            Current feature value, maximum feature value.

        Raises:
            VCPIOError: Failed to get VCP feature.
        """
        self.rate_limt()

        # transmission data
        data = bytearray()
        data.append(self.GET_VCP_CMD)
        data.append(code)

        # add headers and footers
        data.insert(0, (len(data) | self.PROTOCOL_FLAG))
        data.insert(0, self.HOST_ADDRESS)
<<<<<<< HEAD
        data.append(
            self.get_checksum(bytearray([self.DDCCI_ADDR << 1]) + data)
        )
=======
        data.append(self.get_checksum(data))
        self.logger.debug(f"data={data}")
>>>>>>> 2ea0f8b0

        # write data
        self.logger.debug("data=" + " ".join([f"{x:02X}" for x in data]))
        self.write_bytes(data)

        time.sleep(self.GET_VCP_TIMEOUT)

        # read the data
        header = self.read_bytes(self.GET_VCP_HEADER_LENGTH)
        self.logger.debug("header=" + " ".join([f"{x:02X}" for x in header]))
        source, length = struct.unpack("=BB", header)
        length &= ~self.PROTOCOL_FLAG  # clear protocol flag
        payload = self.read_bytes(length + 1)
        self.logger.debug("payload=" + " ".join([f"{x:02X}" for x in payload]))

        # check checksum
        payload, checksum = struct.unpack(f"={length}sB", payload)
        calculated_checksum = self.get_checksum(header + payload)
        checksum_xor = checksum ^ calculated_checksum
        if checksum_xor:
            message = f"checksum does not match: {checksum_xor}"
            if self.CHECKSUM_ERRORS.lower() == "strict":
                raise VCPIOError(message)
            elif self.CHECKSUM_ERRORS.lower() == "warning":
                self.logger.warning(message)
            # else ignore

        # unpack the payload
        (
            reply_code,
            result_code,
            vcp_opcode,
            vcp_type_code,
            feature_max,
            feature_current,
        ) = struct.unpack(">BBBBHH", payload)

        if reply_code != self.GET_VCP_REPLY:
            raise VCPIOError(
                f"received unexpected response code: {reply_code}"
            )

        if vcp_opcode != code:
            raise VCPIOError(f"received unexpected opcode: {vcp_opcode}")

        if result_code > 0:
            try:
                message = self.GET_VCP_RESULT_CODES[result_code]
            except KeyError:
                message = f"received result with unknown code: {result_code}"
            raise VCPIOError(message)

        return feature_current, feature_max

<<<<<<< HEAD
    @staticmethod
    def get_checksum(data: bytearray) -> int:
=======
    def get_vcp_capabilities(self):
        """
        Gets capabilities string from the virtual control panel.

        Returns:
            One long capabilities string in the format:
            "(prot(monitor)type(LCD)model(ACER VG271U)cmds(01 02 03 07 0C)"

            No error checking for the string being valid. String can have
            bit errors or dropped characters.

        Raises:
            VCPError: Failed to get VCP feature.
        """

        # Create an empty capabilities string to be filled with the data
        caps_str = ""

        self.rate_limt()

        # Get the first 32B of capabilities string
        offset = 0

        # Keep a count going to keep things sane
        loop_count = 0
        loop_count_limit = 40

        while loop_count < loop_count_limit:
            loop_count += 1

            # transmission data
            data = bytearray()
            data.append(self.GET_VCP_CAPS_CMD)
            low_byte, high_byte = struct.pack("H", offset)
            data.append(high_byte)
            data.append(low_byte)

            # add headers and footers
            data.insert(0, (len(data) | self.PROTOCOL_FLAG))
            data.insert(0, self.HOST_ADDRESS)
            data.append(self.get_checksum(data))

            # write data
            self.write_bytes(data)

            time.sleep(self.GET_VCP_TIMEOUT)

            # read the data
            header = self.read_bytes(self.GET_VCP_HEADER_LENGTH)
            self.logger.debug(f"response header={header}")
            source, length = struct.unpack("BB", header)
            length &= ~self.PROTOCOL_FLAG  # clear protocol flag
            payload = self.read_bytes(length + 1)
            self.logger.debug(f"payload={payload}")

            # check if length is valid
            if length < 3 or length > 35:
                raise VCPIOError(
                    f"received unexpected response length: {length}"
                )

            # check checksum
            payload, checksum = struct.unpack(f"{length}sB", payload)
            calculated_checksum = self.get_checksum(header + payload)
            checksum_xor = checksum ^ calculated_checksum
            if checksum_xor:
                message = f"checksum does not match: {checksum_xor}"
                if self.CHECKSUM_ERRORS.lower() == "strict":
                    raise VCPIOError(message)
                elif self.CHECKSUM_ERRORS.lower() == "warning":
                    self.logger.warning(message)
                # else ignore
            # remove cheksum from length

            # unpack the payload
            reply_code, payload = struct.unpack(f">B{length-1}s", payload)
            length -= 1

            if reply_code != self.GET_VCP_CAPS_REPLY:
                raise VCPIOError(
                    f"received unexpected response code: {reply_code}"
                )

            # unpack the payload
            offset, payload = struct.unpack(f">H{length-2}s", payload)
            length -= 2

            if length > 0:
                caps_str += payload.decode("ASCII")
            else:
                break

            # update the offset and go again
            offset += length

        self.logger.debug(f"caps str={caps_str}")

        if loop_count >= loop_count_limit:
            raise VCPIOError("Capabilities string incomplete or too long")

        return caps_str

    def get_checksum(self, data: List, prime: bool = False) -> int:
>>>>>>> 2ea0f8b0
        """
        Computes the checksum for a set of data, with the option to
        use the virtual host address (per the DDC-CI specification).

        Args:
            data: Data array to transmit.

        Returns:
            Checksum for the data.
        """
        checksum = 0x00
        for data_byte in data:
            checksum ^= data_byte
        return checksum

    def rate_limt(self):
        """Rate limits messages to the VCP."""
        if self.last_set is None:
            return

        rate_delay = self.CMD_RATE - time.time() - self.last_set
        if rate_delay > 0:
            time.sleep(rate_delay)

    def read_bytes(self, num_bytes: int) -> bytes:
        """
        Reads bytes from the I2C bus.

        Args:
            num_bytes: number of bytes to read

        Raises:
            VCPIOError: unable to read data
        """
        try:
            return os.read(self.fd, num_bytes)
        except OSError as e:
            raise VCPIOError("unable to read from I2C bus") from e

    def write_bytes(self, data: bytes):
        """
        Writes bytes to the I2C bus.

        Args:
            data: data to write to the I2C bus

        Raises:
            VCPIOError: unable to write data
        """
        try:
            os.write(self.fd, data)
        except OSError as e:
            raise VCPIOError("unable write to I2C bus") from e


def get_vcps() -> List[LinuxVCP]:
    """
    Interrogates I2C buses to determine if they are DDC-CI capable.

    Returns:
        List of all VCPs detected.
    """
    vcps = []

    # iterate I2C devices
    for device in pyudev.Context().list_devices(subsystem="i2c"):
        vcp = LinuxVCP(device.sys_number)
        try:
            with vcp:
                pass
        except (OSError, VCPIOError):
            pass
        else:
            vcps.append(vcp)

    return vcps<|MERGE_RESOLUTION|>--- conflicted
+++ resolved
@@ -144,14 +144,9 @@
         # add headers and footers
         data.insert(0, (len(data) | self.PROTOCOL_FLAG))
         data.insert(0, self.HOST_ADDRESS)
-<<<<<<< HEAD
         data.append(
             self.get_checksum(bytearray([self.DDCCI_ADDR << 1]) + data)
         )
-=======
-        data.append(self.get_checksum(data))
-        self.logger.debug(f"data={data}")
->>>>>>> 2ea0f8b0
 
         # write data
         self.logger.debug("data=" + " ".join([f"{x:02X}" for x in data]))
@@ -206,10 +201,6 @@
 
         return feature_current, feature_max
 
-<<<<<<< HEAD
-    @staticmethod
-    def get_checksum(data: bytearray) -> int:
-=======
     def get_vcp_capabilities(self):
         """
         Gets capabilities string from the virtual control panel.
@@ -312,8 +303,8 @@
 
         return caps_str
 
-    def get_checksum(self, data: List, prime: bool = False) -> int:
->>>>>>> 2ea0f8b0
+    @staticmethod
+    def get_checksum(data: bytearray) -> int:
         """
         Computes the checksum for a set of data, with the option to
         use the virtual host address (per the DDC-CI specification).
